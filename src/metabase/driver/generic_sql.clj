(ns metabase.driver.generic-sql
  (:require [clojure
             [set :as set]
             [string :as str]]
            [clojure.java.jdbc :as jdbc]
            [clojure.math.numeric-tower :as math]
            [clojure.tools.logging :as log]
            [honeysql
             [core :as hsql]
             [format :as hformat]]
            [metabase
             [db :as db]
             [driver :as driver]
             [util :as u]]
            [metabase.models
             [field :as field]
             [table :as table]]
            [metabase.sync-database.analyze :as analyze]
<<<<<<< HEAD
            [metabase.util :as u]
            [metabase.util.honeysql-extensions :as hx]
            [metabase.util.ssh :as ssh])
  (:import (java.sql DatabaseMetaData ResultSet)
           java.util.Map
           (clojure.lang Keyword PersistentVector)
=======
            [metabase.util.honeysql-extensions :as hx])
  (:import [clojure.lang Keyword PersistentVector]
>>>>>>> 387e6020
           com.mchange.v2.c3p0.ComboPooledDataSource
           [java.sql DatabaseMetaData ResultSet]
           java.util.Map
           metabase.models.field.FieldInstance
           [metabase.query_processor.interface Field Value]))

(defprotocol ISQLDriver
  "Methods SQL-based drivers should implement in order to use `IDriverSQLDefaultsMixin`.
   Methods marked *OPTIONAL* have default implementations in `ISQLDriverDefaultsMixin`."

  (active-tables ^java.util.Set [this, ^DatabaseMetaData metadata]
    "*OPTIONAL* Return a set of maps containing information about the active tables/views, collections, or equivalent that currently exist in DATABASE.
     Each map should contain the key `:name`, which is the string name of the table. For databases that have a concept of schemas,
     this map should also include the string name of the table's `:schema`.

   Two different implementations are provided in this namespace: `fast-active-tables` (the default), and `post-filtered-active-tables`. You should be fine using
   the default, but refer to the documentation for those functions for more details on the differences.")

  ;; The following apply-* methods define how the SQL Query Processor handles given query clauses. Each method is called when a matching clause is present
  ;; in QUERY, and should return an appropriately modified version of KORMA-QUERY. Most drivers can use the default implementations for all of these methods,
  ;; but some may need to override one or more (e.g. SQL Server needs to override the behavior of `apply-limit`, since T-SQL uses `TOP` instead of `LIMIT`).
  (apply-aggregation [this honeysql-form, ^Map query] "*OPTIONAL*.")
  (apply-breakout    [this honeysql-form, ^Map query] "*OPTIONAL*.")
  (apply-fields      [this honeysql-form, ^Map query] "*OPTIONAL*.")
  (apply-filter      [this honeysql-form, ^Map query] "*OPTIONAL*.")
  (apply-join-tables [this honeysql-form, ^Map query] "*OPTIONAL*.")
  (apply-limit       [this honeysql-form, ^Map query] "*OPTIONAL*.")
  (apply-order-by    [this honeysql-form, ^Map query] "*OPTIONAL*.")
  (apply-page        [this honeysql-form, ^Map query] "*OPTIONAL*.")

  (column->base-type ^clojure.lang.Keyword [this, ^Keyword column-type]
    "Given a native DB column type, return the corresponding `Field` `base-type`.")

  (column->special-type ^clojure.lang.Keyword [this, ^String column-name, ^Keyword column-type]
    "*OPTIONAL*. Attempt to determine the special-type of a field given the column name and native type.
     For example, the Postgres driver can mark Postgres JSON type columns as `:type/SerializedJSON` special type.")

  (connection-details->spec [this, ^Map details-map]
    "Given a `Database` DETAILS-MAP, return a JDBC connection spec.")

  (current-datetime-fn [this]
    "*OPTIONAL*. HoneySQL form that should be used to get the current `DATETIME` (or equivalent). Defaults to `:%now`.")

  (date [this, ^Keyword unit, field-or-value]
    "Return a HoneySQL form for truncating a date or timestamp field or value to a given resolution, or extracting a date component.")

  (excluded-schemas ^java.util.Set [this]
    "*OPTIONAL*. Set of string names of schemas to skip syncing tables from.")

  (field->identifier [this, ^FieldInstance field]
    "*OPTIONAL*. Return a HoneySQL form that should be used as the identifier for FIELD.
     The default implementation returns a keyword generated by from the components returned by `field/qualified-name-components`.
     Other drivers like BigQuery need to do additional qualification, e.g. the dataset name as well.
     (At the time of this writing, this is only used by the SQL parameters implementation; in the future it will probably be used in more places as well.)")

  (field-percent-urls [this field]
    "*OPTIONAL*. Implementation of the `:field-percent-urls-fn` to be passed to `make-analyze-table`.
     The default implementation is `fast-field-percent-urls`, which avoids a full table scan. Substitue this with `slow-field-percent-urls` for databases
     where this doesn't work, such as SQL Server.")

  (field->alias ^String [this, ^Field field]
    "*OPTIONAL*. Return the alias that should be used to for FIELD, i.e. in an `AS` clause. The default implementation calls `name`, which
     returns the *unqualified* name of `Field`.

     Return `nil` to prevent FIELD from being aliased.")

  (prepare-sql-param [this obj]
    "*OPTIONAL*. Do any neccesary type conversions, etc. to an object being passed as a prepared statment argument in a parameterized raw SQL query.
     For example, a raw SQL query with a date param, `x`, e.g. `WHERE date > {{x}}`, is converted to SQL like `WHERE date > ?`, and the value of
     `x` is passed as a `java.sql.Timestamp`. Some databases, notably SQLite, don't work with `Timestamps`, and dates must be passed as string literals
     instead; the SQLite driver overrides this method to convert dates as needed.

  The default implementation is `identity`.

  NOTE - This method is only used for parameters in raw SQL queries. It's not needed for MBQL queries because other functions like `prepare-value` are
  used for similar purposes; at some point in the future, we might be able to combine them into a single method used in both places.")

  (prepare-value [this, ^Value value]
    "*OPTIONAL*. Prepare a value (e.g. a `String` or `Integer`) that will be used in a HoneySQL form. By default, this returns VALUE's `:value` as-is, which
     is eventually passed as a parameter in a prepared statement. Drivers such as BigQuery that don't support prepared statements can skip this
     behavior by returning a HoneySQL `raw` form instead, or other drivers can perform custom type conversion as appropriate.")

  (quote-style ^clojure.lang.Keyword [this]
    "*OPTIONAL*. Return the quoting style that should be used by [HoneySQL](https://github.com/jkk/honeysql) when building a SQL statement.
      Defaults to `:ansi`, but other valid options are `:mysql`, `:sqlserver`, `:oracle`, and `:h2` (added in `metabase.util.honeysql-extensions`;
      like `:ansi`, but uppercases the result).

        (hsql/format ... :quoting (quote-style driver))")

  (set-timezone-sql ^String [this]
    "*OPTIONAL*. This should be a prepared JDBC SQL statement string to be used to set the timezone for the current transaction.

       \"SET @@session.timezone = ?;\"")

  (stddev-fn ^clojure.lang.Keyword [this]
    "*OPTIONAL*. Keyword name of the SQL function that should be used to do a standard deviation aggregation. Defaults to `:STDDEV`.")

  (string-length-fn ^clojure.lang.Keyword [this, ^Keyword field-key]
    "Return a HoneySQL form appropriate for getting the length of a `Field` identified by fully-qualified FIELD-KEY.
     An implementation should return something like:

      (hsql/call :length (hx/cast :VARCHAR field-key))")

  (unix-timestamp->timestamp [this, field-or-value, ^Keyword seconds-or-milliseconds]
    "Return a HoneySQL form appropriate for converting a Unix timestamp integer field or value to an proper SQL `Timestamp`.
     SECONDS-OR-MILLISECONDS refers to the resolution of the int in question and with be either `:seconds` or `:milliseconds`."))


;; This does something important for the Crate driver, apparently (what?)
(extend-protocol jdbc/IResultSetReadColumn
  (class (object-array []))
  (result-set-read-column [x _ _] (PersistentVector/adopt x)))


(def ^:dynamic ^:private database-id->connection-pool
  "A map of our currently open connection pools, keyed by Database `:id`."
  (atom {}))

(defn- create-connection-pool
  "Create a new C3P0 `ComboPooledDataSource` for connecting to the given DATABASE."
  [{:keys [id engine details]}]
  (log/debug (u/format-color 'magenta "Creating new connection pool for database %d ..." id))
  (let [details-with-tunnel (ssh/include-ssh-tunnel details) ;; If the tunnel is disabled this returned unchanged
        spec (connection-details->spec (driver/engine->driver engine) details-with-tunnel)]
    (assoc (db/connection-pool (assoc spec
                                 :minimum-pool-size           1
                                 ;; prevent broken connections closed by dbs by testing them every 3 mins
                                 :idle-connection-test-period (* 3 60)
                                 ;; prevent overly large pools by condensing them when connections are idle for 15m+
                                 :excess-timeout              (* 15 60)))
      :ssh-tunnel (:tunnel-connection details-with-tunnel))))

(defn- notify-database-updated
  "We are being informed that a DATABASE has been updated, so lets shut down the connection pool (if it exists) under
   the assumption that the connection details have changed."
  [_ {:keys [id]}]
  (when-let [pool (get @database-id->connection-pool id)]
    (log/debug (u/format-color 'red "Closing connection pool for database %d ..." id))
    ;; remove the cached reference to the pool so we don't try to use it anymore
    (swap! database-id->connection-pool dissoc id)
    ;; now actively shut down the pool so that any open connections are closed
    (.close ^ComboPooledDataSource (:datasource pool))
    (when-let [ssh-tunnel (:ssh-tunnel pool)]
      (.disconnect ssh-tunnel))))

(defn db->pooled-connection-spec
  "Return a JDBC connection spec that includes a cp30 `ComboPooledDataSource`.
   Theses connection pools are cached so we don't create multiple ones to the same DB."
  [{:keys [id], :as database}]
  (if (contains? @database-id->connection-pool id)
    ;; we have an existing pool for this database, so use it
    (get @database-id->connection-pool id)
    ;; create a new pool and add it to our cache, then return it
    (u/prog1 (create-connection-pool database)
      (swap! database-id->connection-pool assoc id <>))))

(defn db->jdbc-connection-spec
  "Return a JDBC connection spec for DATABASE. This will have a C3P0 pool as its datasource."
  [{:keys [engine details], :as database}]
  (db->pooled-connection-spec database))

(defn handle-additional-options
  "If DETAILS contains an `:addtional-options` key, append those options to the connection string in CONNECTION-SPEC.
   (Some drivers like MySQL provide this details field to allow special behavior where needed)."
  {:arglists '([connection-spec details])}
  [{connection-string :subname, :as connection-spec} {additional-options :additional-options, :as details}]
  (-> (dissoc connection-spec :additional-options)
      (assoc :subname (str connection-string (when (seq additional-options)
                                               (str (if (str/includes? connection-string "?") "&" "?")
                                                    additional-options))))))


(defn escape-field-name
  "Escape dots in a field name so HoneySQL doesn't get confused and separate them. Returns a keyword."
  ^clojure.lang.Keyword [k]
  (keyword (hx/escape-dots (name k))))


(defn- can-connect? [driver details]
  (let [connection (connection-details->spec driver details)]
    (= 1 (first (vals (first (jdbc/query connection ["SELECT 1"])))))))

(defn pattern-based-column->base-type
  "Return a `column->base-type` function that matches types based on a sequence of pattern / base-type pairs."
  [pattern->type]
  (fn [_ column-type]
    (let [column-type (name column-type)]
      (loop [[[pattern base-type] & more] pattern->type]
        (cond
          (re-find pattern column-type) base-type
          (seq more)                    (recur more))))))


(defn honeysql-form->sql+args
  "Convert HONEYSQL-FORM to a vector of SQL string and params, like you'd pass to JDBC."
  [driver honeysql-form]
  {:pre [(map? honeysql-form)]}
  (let [[sql & args] (try (binding [hformat/*subquery?* false]
                            (hsql/format honeysql-form
                              :quoting             (quote-style driver)
                              :allow-dashed-names? true))
                          (catch Throwable e
                            (log/error (u/format-color 'red "Invalid HoneySQL form:\n%s" (u/pprint-to-str honeysql-form)))
                            (throw e)))]
    (into [(hx/unescape-dots sql)] args)))

(defn- qualify+escape ^clojure.lang.Keyword
  ([table]       (hx/qualify-and-escape-dots (:schema table) (:name table)))
  ([table field] (hx/qualify-and-escape-dots (:schema table) (:name table) (:name field))))


(defn- query
  "Execute a HONEYSQL-FROM query against DATABASE, DRIVER, and optionally TABLE."
  ([driver database honeysql-form]
   (jdbc/query (db->jdbc-connection-spec database)
               (honeysql-form->sql+args driver honeysql-form)))
  ([driver database table honeysql-form]
   (query driver database (merge {:from [(qualify+escape table)]}
                                 honeysql-form))))


(defn- field-values-lazy-seq [driver field]
  (let [table          (field/table field)
        db             (table/database table)
        field-k        (qualify+escape table field)
        pk-field       (field/Field (table/pk-field-id table))
        pk-field-k     (when pk-field
                         (qualify+escape table pk-field))
        transform-fn   (if (isa? (:base_type field) :type/Text)
                         u/jdbc-clob->str
                         identity)
        select*        {:select   [[field-k :field]]
                        :from     [(qualify+escape table)]          ; if we don't specify an explicit ORDER BY some DBs like Redshift will return them in a (seemingly) random order
                        :order-by [[(or pk-field-k field-k) :asc]]} ; try to order by the table's Primary Key to avoid doing full table scans
        fetch-one-page (fn [page-num]
                         (for [{v :field} (query driver db (apply-page driver select* {:page {:items driver/field-values-lazy-seq-chunk-size
                                                                                              :page  (inc page-num)}}))]
                           (transform-fn v)))

        ;; This function returns a chunked lazy seq that will fetch some range of results, e.g. 0 - 500, then concat that chunk of results
        ;; with a recursive call to (lazily) fetch the next chunk of results, until we run out of results or hit the limit.
        fetch-page     (fn -fetch-page [page-num]
                         (lazy-seq
                          (let [results             (fetch-one-page page-num)
                                total-items-fetched (* (inc page-num) driver/field-values-lazy-seq-chunk-size)]
                            (concat results (when (and (seq results)
                                                       (< total-items-fetched driver/max-sync-lazy-seq-results)
                                                       (= (count results) driver/field-values-lazy-seq-chunk-size))
                                              (-fetch-page (inc page-num)))))))]
    (fetch-page 0)))


(defn- table-rows-seq [driver database table]
  (query driver database table {:select [:*]}))

(defn- field-avg-length [driver field]
  (let [table (field/table field)
        db    (table/database table)]
    (or (some-> (query driver db table {:select [[(hsql/call :avg (string-length-fn driver (qualify+escape table field))) :len]]})
                first
                :len
                math/round
                int)
        0)))

(defn- url-percentage [url-count total-count]
  (double (if (and total-count (pos? total-count) url-count)
            ;; make sure to coerce to Double before dividing because if it's a BigDecimal division can fail for non-terminating floating-point numbers
            (/ (double url-count)
               (double total-count))
            0.0)))

;; TODO - Full table scan!?! Maybe just fetch first N non-nil values and do in Clojure-land instead
(defn slow-field-percent-urls
  "Slow implementation of `field-percent-urls` that (probably) requires a full table scan.
   Only use this for DBs where `fast-field-percent-urls` doesn't work correctly, like SQLServer."
  [driver field]
  (let [table       (field/table field)
        db          (table/database table)
        field-k     (qualify+escape table field)
        total-count (:count (first (query driver db table {:select [[:%count.* :count]]
                                                           :where  [:not= field-k nil]})))
        url-count   (:count (first (query driver db table {:select [[:%count.* :count]]
                                                           :where  [:like field-k (hx/literal "http%://_%.__%")]})))]
    (url-percentage url-count total-count)))


(defn fast-field-percent-urls
  "Fast, default implementation of `field-percent-urls` that avoids a full table scan."
  [driver field]
  (let [table       (field/table field)
        db          (table/database table)
        field-k     (qualify+escape table field)
        pk-field    (field/Field (table/pk-field-id table))
        results     (map :is_url (query driver db table (merge {:select [[(hsql/call :like field-k (hx/literal "http%://_%.__%")) :is_url]]
                                                                :where  [:not= field-k nil]
                                                                :limit  driver/max-sync-lazy-seq-results}
                                                               (when pk-field
                                                                 {:order-by [[(qualify+escape table pk-field) :asc]]}))))
        total-count (count results)
        url-count   (count (filter #(or (true? %) (= % 1)) results))]
    (url-percentage url-count total-count)))


(defn features
  "Default implementation of `IDriver` `features` for SQL drivers."
  [driver]
  (cond-> #{:basic-aggregations
            :standard-deviation-aggregations
            :foreign-keys
            :expressions
            :expression-aggregations
            :native-parameters}
    (set-timezone-sql driver) (conj :set-timezone)))


;;; ## Database introspection methods used by sync process

(defmacro with-metadata
  "Execute BODY with `java.sql.DatabaseMetaData` for DATABASE."
  [[binding _ database] & body]
  `(with-open [^java.sql.Connection conn# (jdbc/get-connection (db->jdbc-connection-spec ~database))]
     (let [~binding (.getMetaData conn#)]
       ~@body)))

(defn- get-tables
  "Fetch a JDBC Metadata ResultSet of tables in the DB, optionally limited to ones belonging to a given schema."
  ^ResultSet [^DatabaseMetaData metadata, ^String schema-or-nil]
  (jdbc/result-set-seq (.getTables metadata nil schema-or-nil "%" ; tablePattern "%" = match all tables
                                   (into-array String ["TABLE", "VIEW", "FOREIGN TABLE", "MATERIALIZED VIEW"]))))

(defn fast-active-tables
  "Default, fast implementation of `ISQLDriver/active-tables` best suited for DBs with lots of system tables (like Oracle).
   Fetch list of schemas, then for each one not in `excluded-schemas`, fetch its Tables, and combine the results.

   This is as much as 15x faster for Databases with lots of system tables than `post-filtered-active-tables` (4 seconds vs 60)."
  [driver, ^DatabaseMetaData metadata]
  (let [all-schemas (set (map :table_schem (jdbc/result-set-seq (.getSchemas metadata))))
        schemas     (set/difference all-schemas (excluded-schemas driver))]
    (set (for [schema     schemas
               table-name (mapv :table_name (get-tables metadata schema))]
           {:name   table-name
            :schema schema}))))

(defn post-filtered-active-tables
  "Alternative implementation of `ISQLDriver/active-tables` best suited for DBs with little or no support for schemas.
   Fetch *all* Tables, then filter out ones whose schema is in `excluded-schemas` Clojure-side."
  [driver, ^DatabaseMetaData metadata]
  (set (for [table (filter #(not (contains? (excluded-schemas driver) (:table_schem %)))
                           (get-tables metadata nil))]
         {:name   (:table_name table)
          :schema (:table_schem table)})))

(defn- describe-table-fields
  [^DatabaseMetaData metadata, driver, {:keys [schema name]}]
  (set (for [{:keys [column_name type_name]} (jdbc/result-set-seq (.getColumns metadata nil schema name nil))
             :let [calculated-special-type (column->special-type driver column_name (keyword type_name))]]
         (merge {:name      column_name
                 :custom    {:column-type type_name}
                 :base-type (or (column->base-type driver (keyword type_name))
                                (do (log/warn (format "Don't know how to map column type '%s' to a Field base_type, falling back to :type/*." type_name))
                                    :type/*))}
                (when calculated-special-type
                  (assert (isa? calculated-special-type :type/*)
                    (str "Invalid type: " calculated-special-type))
                  {:special-type calculated-special-type})))))

(defn- add-table-pks
  [^DatabaseMetaData metadata, table]
  (let [pks (->> (.getPrimaryKeys metadata nil nil (:name table))
                 jdbc/result-set-seq
                 (mapv :column_name)
                 set)]
    (update table :fields (fn [fields]
                            (set (for [field fields]
                                   (if-not (contains? pks (:name field))
                                     field
                                     (assoc field :pk? true))))))))

(defn describe-database
  "Default implementation of `describe-database` for JDBC-based drivers."
  [driver database]
  (with-metadata [metadata driver database]
    {:tables (active-tables driver, ^DatabaseMetaData metadata)}))

(defn- describe-table [driver database table]
  (with-metadata [metadata driver database]
    (->> (assoc (select-keys table [:name :schema]) :fields (describe-table-fields metadata driver table))
         ;; find PKs and mark them
         (add-table-pks metadata))))

(defn- describe-table-fks [driver database table]
  (with-metadata [metadata driver database]
    (set (for [result (jdbc/result-set-seq (.getImportedKeys metadata nil (:schema table) (:name table)))]
           {:fk-column-name   (:fkcolumn_name result)
            :dest-table       {:name   (:pktable_name result)
                               :schema (:pktable_schem result)}
            :dest-column-name (:pkcolumn_name result)}))))


(defn analyze-table
  "Default implementation of `analyze-table` for SQL drivers."
  [driver table new-table-ids]
  ((analyze/make-analyze-table driver
     :field-avg-length-fn   (partial field-avg-length driver)
     :field-percent-urls-fn (partial field-percent-urls driver))
   driver
   table
   new-table-ids))


(defn ISQLDriverDefaultsMixin
  "Default implementations for methods in `ISQLDriver`."
  []
  (require 'metabase.driver.generic-sql.query-processor)
  {:active-tables        fast-active-tables
   :apply-aggregation    (resolve 'metabase.driver.generic-sql.query-processor/apply-aggregation) ; don't resolve the vars yet so during interactive dev if the
   :apply-breakout       (resolve 'metabase.driver.generic-sql.query-processor/apply-breakout)    ; underlying impl changes we won't have to reload all the drivers
   :apply-fields         (resolve 'metabase.driver.generic-sql.query-processor/apply-fields)
   :apply-filter         (resolve 'metabase.driver.generic-sql.query-processor/apply-filter)
   :apply-join-tables    (resolve 'metabase.driver.generic-sql.query-processor/apply-join-tables)
   :apply-limit          (resolve 'metabase.driver.generic-sql.query-processor/apply-limit)
   :apply-order-by       (resolve 'metabase.driver.generic-sql.query-processor/apply-order-by)
   :apply-page           (resolve 'metabase.driver.generic-sql.query-processor/apply-page)
   :column->special-type (constantly nil)
   :current-datetime-fn  (constantly :%now)
   :excluded-schemas     (constantly nil)
   :field->identifier    (u/drop-first-arg (comp (partial apply hsql/qualify) field/qualified-name-components))
   :field->alias         (u/drop-first-arg name)
   :field-percent-urls   fast-field-percent-urls
   :prepare-sql-param    (u/drop-first-arg identity)
   :prepare-value        (u/drop-first-arg :value)
   :quote-style          (constantly :ansi)
   :set-timezone-sql     (constantly nil)
   :stddev-fn            (constantly :STDDEV)})


(defn IDriverSQLDefaultsMixin
  "Default implementations of methods in `IDriver` for SQL drivers."
  []
  (require 'metabase.driver.generic-sql.query-processor)
  (merge driver/IDriverDefaultsMixin
         {:analyze-table           analyze-table
          :can-connect?            can-connect?
          :describe-database       describe-database
          :describe-table          describe-table
          :describe-table-fks      describe-table-fks
          :execute-query           (resolve 'metabase.driver.generic-sql.query-processor/execute-query)
          :features                features
          :field-values-lazy-seq   field-values-lazy-seq
          :mbql->native            (resolve 'metabase.driver.generic-sql.query-processor/mbql->native)
          :notify-database-updated notify-database-updated
          :table-rows-seq          table-rows-seq}))<|MERGE_RESOLUTION|>--- conflicted
+++ resolved
@@ -16,17 +16,10 @@
              [field :as field]
              [table :as table]]
             [metabase.sync-database.analyze :as analyze]
-<<<<<<< HEAD
-            [metabase.util :as u]
-            [metabase.util.honeysql-extensions :as hx]
-            [metabase.util.ssh :as ssh])
-  (:import (java.sql DatabaseMetaData ResultSet)
-           java.util.Map
-           (clojure.lang Keyword PersistentVector)
-=======
-            [metabase.util.honeysql-extensions :as hx])
+            [metabase.util
+             [honeysql-extensions :as hx]
+             [ssh :as ssh]])
   (:import [clojure.lang Keyword PersistentVector]
->>>>>>> 387e6020
            com.mchange.v2.c3p0.ComboPooledDataSource
            [java.sql DatabaseMetaData ResultSet]
            java.util.Map

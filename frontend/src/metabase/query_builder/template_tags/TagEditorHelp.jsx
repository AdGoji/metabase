import React, { Component, PropTypes } from "react";

import Code from "metabase/components/Code.jsx";

const EXAMPLES = {
    variable: {
        database: null,
        type: "native",
        native: {
            query: "SELECT count(*)\nFROM products\nWHERE category = {{category}}",
            template_tags: {
                "category": { name: "category", display_name: "Category", type: "text", required: true, default: "Widget" }
            }
        },

    },
    dimension: {
        database: null,
        type: "native",
        native: {
            query: "SELECT count(*)\nFROM products\nWHERE {{created_at}}",
            template_tags: {
                "created_at": { name: "created_at", display_name: "Created At", type: "dimension", dimension: null }
            }
        }
    },
    optional: {
        database: null,
        type: "native",
        native: {
            query: "SELECT count(*)\nFROM products\n[[WHERE category = {{category}}]]",
            template_tags: {
                "category": { name: "category", display_name: "Category", type: "text", required: false }
            }
        }
    },
    multipleOptional: {
        database: null,
        type: "native",
        native: {
            query: "SELECT count(*)\nFROM products\nWHERE 1=1\n  [[AND id = {{id}}]]\n  [[AND category = {{category}}]]",
            template_tags: {
                "id": { name: "id", display_name: "ID", type: "number", required: false },
                "category": { name: "category", display_name:"Category", type: "text", required: false }
            }
        }
    },
}


const TagExample = ({ datasetQuery, setQuery }) =>
    <div>
        <h5>Example:</h5>
        <p>
            <Code>{datasetQuery.native.query}</Code>
            { setQuery && (
                <div
                    className="Button Button--small"
<<<<<<< HEAD
                    data-metabase-event="QueryBuilder;Template Tage Example Query Used"
                    onClick={() => setQuery(datasetQuery, true) }
=======
                    data-metabase-event="QueryBuilder;Template Tag Example Query Used"
                    onClick={ () => setQuery(datasetQuery, true) }
>>>>>>> 4688795e
                >
                    Try it
                </div>
            )}
        </p>
    </div>

const TagEditorHelp = ({ setQuery, sampleDatasetId }) => {
    let setQueryWithSampleDatasetId = null;
    if (sampleDatasetId != null) {
        setQueryWithSampleDatasetId = (dataset_query, run) => {
            setQuery({
                ...dataset_query,
                database: sampleDatasetId
            }, run);
        }
    }
    return (
        <div>
            <h4>What's this for?</h4>
            <p>
                Variables in native queries let you dynamically replace values in your
                queries using filter widgets or through the URL.
            </p>

            <h4>Variables</h4>
            <p>
                <Code>{"{{variable_name}}"}</Code> creates a variable in this SQL template called "variable_name".
                Variables can be given types in the side panel, which changes their behavior. All
                variable types other than "dimension" will cause a filter widget to be placed on this
                question. When this filter widget is filled in, that value replaces the variable in the SQL
                template.
            </p>
            <TagExample datasetQuery={EXAMPLES.variable} setQuery={setQueryWithSampleDatasetId} />

            <h4>Dimensions</h4>
            <p>
                Giving a variable the "dimension" type allows you to link SQL cards to dashboard
                filter widgets. A "dimension" variable inserts SQL similar to that generated by the
                GUI query builder when adding filters on existing columns. When adding a dimension,
                you should link that variable to a specific column. Dimensions should be used inside
                of a "WHERE" clause.
            </p>
            <TagExample datasetQuery={EXAMPLES.dimension} />

            <h4>Optional Clauses</h4>
            <p>
                <Code>{"[[brackets around a {{variable}}]]"}</Code> create an optional clause in the
                template. If "variable" is set, then the entire clause is placed into the template.
                If not, then the entire clause is ignored.
            </p>
            <TagExample datasetQuery={EXAMPLES.optional} setQuery={setQueryWithSampleDatasetId} />

            <p>
                To use multiple optional clauses you can include at least one non-optional WHERE clause
                followed by optional clauses starting with "AND".
            </p>
            <TagExample datasetQuery={EXAMPLES.multipleOptional} setQuery={setQueryWithSampleDatasetId} />

            <p>
                <a href="http://www.metabase.com/docs/latest/users-guide/start" target="_blank" data-metabase-event="QueryBuilder;Template Tag Documentation Click">Read the full documentation</a>
            </p>
        </div>
    )
}

export default TagEditorHelp;<|MERGE_RESOLUTION|>--- conflicted
+++ resolved
@@ -56,13 +56,8 @@
             { setQuery && (
                 <div
                     className="Button Button--small"
-<<<<<<< HEAD
-                    data-metabase-event="QueryBuilder;Template Tage Example Query Used"
+                    data-metabase-event="QueryBuilder;Template Tag Example Query Used"
                     onClick={() => setQuery(datasetQuery, true) }
-=======
-                    data-metabase-event="QueryBuilder;Template Tag Example Query Used"
-                    onClick={ () => setQuery(datasetQuery, true) }
->>>>>>> 4688795e
                 >
                     Try it
                 </div>

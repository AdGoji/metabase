(ns metabase.query-processor-test.date-bucketing-test
  "Tests for date bucketing."
  (:require [clj-time
             [core :as time]
             [format :as tformat]]
            [metabase
             [driver :as driver]
             [query-processor-test :refer :all]
             [util :as u]]
            [metabase.query-processor.middleware.expand :as ql]
            [metabase.test
             [data :as data]
             [util :as tu]]
            [metabase.test.data
             [dataset-definitions :as defs]
             [datasets :as datasets :refer [*driver* *engine*]]
             [interface :as i]])
  (:import java.util.TimeZone
           [org.joda.time DateTime DateTimeZone]))

;; The below tests cover the various date bucketing/grouping scenarios
;; that we support. There are are always two timezones in play when
;; querying using these date bucketing features. The most visible is
;; how timestamps are returned to the user. With no report timezone
;; specified, the JVM's timezone is used to represent the timestamps
;; regardless of timezone of the database. Specifying a report
;; timezone (if the database supports it) will return the timestamps
;; in that timezone (manifesting itself as an offset for that
;; time). Using the JVM timezone that doesn't match the database
;; timezone (assuming the database doesn't support a report timezone)
;; can lead to incorrect results.
;;
;; The second place timezones can impact this is calculations in the
;; database. A good example of this is grouping something by day. In
;; that case, the start (or end) of the day will be different
;; depending on what timezone the database is in. The start of the day
;; in pacific time is 7 (or 8) hours earlier than UTC. This means
;; there might be a different number of results depending on what
;; timezone we're in. Report timezone lets the user specify that, and
;; it gets pushed into the database so calculations are made in that
;; timezone.
;;
;; If a report timezone is specified and the database supports it, the
;; JVM timezone should have no impact on queries or their results.

(defn- ->long-if-number [x]
  (if (number? x)
    (long x)
    x))

(defn- oracle?
  "We currently have a bug in how report-timezone is used in
  Oracle. The timeone is applied correctly, but the date operations
  that we use aren't using that timezone. It's written up as
  https://github.com/metabase/metabase/issues/5789. This function is
  used to differentiate Oracle from the other report-timezone
  databases until that bug can get fixed."
  [engine]
  (contains? #{:oracle} engine))

(defn- sad-toucan-incidents-with-bucketing
  "Returns 10 sad toucan incidents grouped by `UNIT`"
  ([unit]
   (->> (data/with-db (data/get-or-create-database! defs/sad-toucan-incidents)
          (data/run-query incidents
            (ql/aggregation (ql/count))
            (ql/breakout (ql/datetime-field $timestamp unit))
            (ql/limit 10)))
        rows (format-rows-by [->long-if-number int])))
  ([unit tz]
   (tu/with-temporary-setting-values [report-timezone (.getID tz)]
     (sad-toucan-incidents-with-bucketing unit))))

;;;;;;;;;;;;;;;;;;;;;;;;;;;;;;;;;;;;;;;;;;;;;;;;;;;;;;;;;;;;
;;
;; Timezones and date formatters used by all date tests
;;
;;;;;;;;;;;;;;;;;;;;;;;;;;;;;;;;;;;;;;;;;;;;;;;;;;;;;;;;;;;;

(def ^:private pacific-tz (time/time-zone-for-id "America/Los_Angeles"))
(def ^:private eastern-tz (time/time-zone-for-id "America/New_York"))
(def ^:private utc-tz     (time/time-zone-for-id "UTC"))

(defn- source-date-formatter
  "Create a date formatter, interpretting the datestring as being in `TZ`"
  [tz]
  (tformat/with-zone (tformat/formatters :date-hour-minute-second-fraction) tz))

(defn- result-date-formatter
  "Create a formatter for converting a date to `TZ` and in the format
  that the query processor would return"
  [tz]
  (tformat/with-zone (tformat/formatters :date-time) tz))

(def ^:private result-date-formatter-without-tz
  "sqlite and crate return date strings that do not include their
  timezone, this formatter is useful for those DBs"
  (tformat/formatters :mysql))

(def ^:private date-formatter-without-time
  "sqlite and crate return dates that do not include their time, this
  formatter is useful for those DBs"
  (tformat/formatters :date))

(defn- adjust-date
  "Parses `DATES` using `SOURCE-FORMATTER` and convert them to a string via `RESULT-FORMATTER`"
  [source-formatter result-formatter dates]
   (map (comp #(tformat/unparse result-formatter %)
              #(tformat/parse source-formatter %))
        dates))

;;;;;;;;;;;;;;;;;;;;;;;;;;;;;;;;;;;;;;;;;;;;;;;;;;;;;;;;;;;;
;;
;; Default grouping tests
;;
;;;;;;;;;;;;;;;;;;;;;;;;;;;;;;;;;;;;;;;;;;;;;;;;;;;;;;;;;;;;

(def ^:private sad-toucan-dates
  "This is the first 10 sad toucan dates when converted from millis
  since epoch in the UTC timezone. The timezone is left off of the
  timezone string so that we can emulate how certain conversions work
  in the code today. As an example, the UTC dates in Oracle are
  interpreted as the reporting timezone when they're UTC"
  ["2015-06-01T10:31:00.000"
   "2015-06-01T16:06:00.000"
   "2015-06-01T17:23:00.000"
   "2015-06-01T18:55:00.000"
   "2015-06-01T21:04:00.000"
   "2015-06-01T21:19:00.000"
   "2015-06-02T02:13:00.000"
   "2015-06-02T05:37:00.000"
   "2015-06-02T08:20:00.000"
   "2015-06-02T11:11:00.000"])

(defn- sad-toucan-result
  "Creates a sad toucan resultset using the given `SOURCE-FORMATTER`
  and `RESULT-FORMATTER`. Pairs the dates with the record counts."
  [source-formatter result-formatter]
  (mapv vector
        (adjust-date source-formatter result-formatter sad-toucan-dates)
        (repeat 1)))

;; Bucket sad toucan events by their default bucketing, which is the full datetime value
(expect-with-non-timeseries-dbs
  (cond
    ;; Timezone is omitted by these databases
    (contains? #{:sqlite :crate} *engine*)
    (sad-toucan-result (source-date-formatter utc-tz) result-date-formatter-without-tz)

    ;; There's a bug here where we are reading in the UTC time as pacific, so we're 7 hours off
    (oracle? *engine*)
    (sad-toucan-result (source-date-formatter pacific-tz) (result-date-formatter pacific-tz))

    ;; When the reporting timezone is applied, the same datetime value is returned, but set in the pacific timezone
    (supports-report-timezone? *engine*)
    (sad-toucan-result (source-date-formatter utc-tz) (result-date-formatter pacific-tz))

    ;; Databases that don't support report timezone will always return the time using the JVM's timezone setting
    ;; Our tests force UTC time, so this should always be UTC
    :else
    (sad-toucan-result (source-date-formatter utc-tz) (result-date-formatter utc-tz)))
  (sad-toucan-incidents-with-bucketing :default pacific-tz))

;; Buckets sad toucan events like above, but uses the eastern timezone as the report timezone
(expect-with-non-timeseries-dbs
  (cond
    ;; These databases are always in UTC so aren't impacted by changes in report-timezone
    (contains? #{:sqlite :crate} *engine*)
<<<<<<< HEAD
    [["2015-06-01 10:31:00" 1]
     ["2015-06-01 16:06:00" 1]
     ["2015-06-01 17:23:00" 1]
     ["2015-06-01 18:55:00" 1]
     ["2015-06-01 21:04:00" 1]
     ["2015-06-01 21:19:00" 1]
     ["2015-06-02 02:13:00" 1]
     ["2015-06-02 05:37:00" 1]
     ["2015-06-02 08:20:00" 1]
     ["2015-06-02 11:11:00" 1]]

    (contains? #{:redshift :sqlserver :bigquery :mongo :postgres :vertica :h2 :oracle :presto :athena} *engine*)
    [["2015-06-01T10:31:00.000Z" 1]
     ["2015-06-01T16:06:00.000Z" 1]
     ["2015-06-01T17:23:00.000Z" 1]
     ["2015-06-01T18:55:00.000Z" 1]
     ["2015-06-01T21:04:00.000Z" 1]
     ["2015-06-01T21:19:00.000Z" 1]
     ["2015-06-02T02:13:00.000Z" 1]
     ["2015-06-02T05:37:00.000Z" 1]
     ["2015-06-02T08:20:00.000Z" 1]
     ["2015-06-02T11:11:00.000Z" 1]]
=======
    (sad-toucan-result (source-date-formatter utc-tz) result-date-formatter-without-tz)

    (oracle? *engine*)
    (sad-toucan-result (source-date-formatter eastern-tz) (result-date-formatter eastern-tz))

    ;; The time instant is the same as UTC (or pacific) but should be offset by the eastern timezone
    (supports-report-timezone? *engine*)
    (sad-toucan-result (source-date-formatter utc-tz) (result-date-formatter eastern-tz))
>>>>>>> d30f7379

    ;; The change in report timezone has no affect on this group
    :else
    (sad-toucan-result (source-date-formatter utc-tz) (result-date-formatter utc-tz)))

  (sad-toucan-incidents-with-bucketing :default eastern-tz))

;; Changes the JVM timezone from UTC to Pacific, this test isn't run
;; on H2 as the database stores it's timezones in the JVM timezone
;; (UTC on startup). When we change that timezone, it then assumes the
;; data was also stored in that timezone. This leads to incorrect
;; results. In this example it applies the pacific offset twice
;;
;; The exclusions here are databases that give incorrect answers when
;; the JVM timezone doesn't match the databases timezone
(expect-with-non-timeseries-dbs-except #{:h2 :sqlserver :redshift :mongo}
  (cond
    (contains? #{:sqlite :crate} *engine*)
    (sad-toucan-result (source-date-formatter utc-tz) result-date-formatter-without-tz)

    (oracle? *engine*)
    (sad-toucan-result (source-date-formatter eastern-tz) (result-date-formatter eastern-tz))

    ;; The JVM timezone should have no impact on a database that uses a report timezone
    (supports-report-timezone? *engine*)
    (sad-toucan-result (source-date-formatter utc-tz) (result-date-formatter eastern-tz))

    :else
    (sad-toucan-result (source-date-formatter utc-tz) (result-date-formatter pacific-tz)))

  (tu/with-jvm-tz pacific-tz
    (sad-toucan-incidents-with-bucketing :default eastern-tz)))

;;;;;;;;;;;;;;;;;;;;;;;;;;;;;;;;;;;;;;;;;;;;;;;;;;;;;;;;;;;;
;;
;; Grouping by minute tests
;;
;;;;;;;;;;;;;;;;;;;;;;;;;;;;;;;;;;;;;;;;;;;;;;;;;;;;;;;;;;;;

;; This dataset doesn't have multiple events in a minute, the results
;; are the same as the default grouping
(expect-with-non-timeseries-dbs
  (cond
    (contains? #{:sqlite :crate} *engine*)
    (sad-toucan-result (source-date-formatter utc-tz) result-date-formatter-without-tz)

    (oracle? *engine*)
    (sad-toucan-result (source-date-formatter pacific-tz) (result-date-formatter pacific-tz))

    (supports-report-timezone? *engine*)
    (sad-toucan-result (source-date-formatter utc-tz) (result-date-formatter pacific-tz))

    :else
    (sad-toucan-result (source-date-formatter utc-tz) (result-date-formatter utc-tz)))
  (sad-toucan-incidents-with-bucketing :minute pacific-tz))

;; Grouping by minute of hour is not affected by timezones
(expect-with-non-timeseries-dbs
  [[0 5]
   [1 4]
   [2 2]
   [3 4]
   [4 4]
   [5 3]
   [6 5]
   [7 1]
   [8 1]
   [9 1]]
  (sad-toucan-incidents-with-bucketing :minute-of-hour pacific-tz))

;;;;;;;;;;;;;;;;;;;;;;;;;;;;;;;;;;;;;;;;;;;;;;;;;;;;;;;;;;;;
;;
;; Grouping by hour tests
;;
;;;;;;;;;;;;;;;;;;;;;;;;;;;;;;;;;;;;;;;;;;;;;;;;;;;;;;;;;;;;

(def ^:private sad-toucan-dates-grouped-by-hour
  "This is the first 10 groupings of sad toucan dates at the same hour
  when converted from millis since epoch in the UTC timezone. The
  timezone is left off of the timezone string so that we can emulate
  how certain conversions are broken in the code today. As an example,
  the UTC dates in Oracle are interpreted as the reporting timezone
  when they're UTC"
  ["2015-06-01T10:00:00.000"
   "2015-06-01T16:00:00.000"
   "2015-06-01T17:00:00.000"
   "2015-06-01T18:00:00.000"
   "2015-06-01T21:00:00.000"
   "2015-06-02T02:00:00.000"
   "2015-06-02T05:00:00.000"
   "2015-06-02T08:00:00.000"
   "2015-06-02T11:00:00.000"
   "2015-06-02T13:00:00.000"])

(defn- results-by-hour
  "Creates a sad toucan resultset using the given `SOURCE-FORMATTER`
  and `RESULT-FORMATTER`. Pairs the dates with the the record counts"
  [source-formatter result-formatter]
  (mapv vector
        (adjust-date source-formatter result-formatter sad-toucan-dates-grouped-by-hour)
        [1 1 1 1 2 1 1 1 1 1]))

;; For this test, the results are the same for each database, but the
;; formatting of the time for that given count is different depending
;; on whether the database supports a report timezone and what
;; timezone that database is in
(expect-with-non-timeseries-dbs
  (cond
    (contains? #{:sqlite :crate} *engine*)
    (results-by-hour (source-date-formatter utc-tz)
                     result-date-formatter-without-tz)

    (oracle? *engine*)
    (results-by-hour (source-date-formatter pacific-tz) (result-date-formatter pacific-tz))

    (supports-report-timezone? *engine*)
    (results-by-hour (source-date-formatter utc-tz) (result-date-formatter pacific-tz))

    :else
    (results-by-hour (source-date-formatter utc-tz) (result-date-formatter utc-tz)))

  (sad-toucan-incidents-with-bucketing :hour pacific-tz))

;;;;;;;;;;;;;;;;;;;;;;;;;;;;;;;;;;;;;;;;;;;;;;;;;;;;;;;;;;;;
;;
;; Grouping by hour of day tests
;;
;;;;;;;;;;;;;;;;;;;;;;;;;;;;;;;;;;;;;;;;;;;;;;;;;;;;;;;;;;;;

;; The counts are affected by timezone as the times are shifted back
;; by 7 hours. These count changes can be validated by matching the
;; first three results of the pacific results to the last three of the
;; UTC results (i.e. pacific is 7 hours back of UTC at that time)
(expect-with-non-timeseries-dbs
  (if (and (not (oracle? *engine*))
           (supports-report-timezone? *engine*))
    [[0 8] [1 9] [2 7] [3 10] [4 10] [5 9] [6 6] [7 5] [8 7] [9 7]]
    [[0 13] [1 8] [2 4] [3 7] [4 5] [5 13] [6 10] [7 8] [8 9] [9 7]])
  (sad-toucan-incidents-with-bucketing :hour-of-day pacific-tz))

;; With all databases in UTC, the results should be the same for all DBs
(expect-with-non-timeseries-dbs
  [[0 13] [1 8] [2 4] [3 7] [4 5] [5 13] [6 10] [7 8] [8 9] [9 7]]
  (sad-toucan-incidents-with-bucketing :hour-of-day utc-tz))

;;;;;;;;;;;;;;;;;;;;;;;;;;;;;;;;;;;;;;;;;;;;;;;;;;;;;;;;;;;;
;;
;; Grouping by day tests
;;
;;;;;;;;;;;;;;;;;;;;;;;;;;;;;;;;;;;;;;;;;;;;;;;;;;;;;;;;;;;;

(defn- offset-time
  "Add to `DATE` offset from UTC found in `TZ`"
  [tz date]
  (time/minus date
              (time/seconds
               (/ (.getOffset tz date) 1000))))

(defn- find-events-in-range
  "Find the number of sad toucan events between `START-DATE-STR` and `END-DATE-STR`"
  [start-date-str end-date-str]
  (-> (data/with-db (data/get-or-create-database! defs/sad-toucan-incidents)
        (data/run-query incidents
          (ql/aggregation (ql/count))
          (ql/breakout (ql/datetime-field $timestamp :day))
          (ql/filter
           (ql/between (ql/datetime-field $timestamp :default)
                       start-date-str
                       end-date-str))))
      rows
      first
      second
      (or 0)))

(defn- new-events-after-tz-shift
  "Given a `DATE-STR` and a `TZ`, how many new events would appear if
  the time were shifted by the offset in `TZ`. This function is useful
  for figuring out what the counts would be if the database was in
  that timezone"
  [date-str tz]
  (let [date-obj (tformat/parse (tformat/formatters :date) date-str)
        next-day (time/plus date-obj (time/days 1))
        unparse-utc #(tformat/unparse (result-date-formatter utc-tz) %)]
    (-
     ;; Once the time is shifted to `TZ`, how many new events will this add
     (find-events-in-range (unparse-utc next-day) (unparse-utc (offset-time tz next-day)))
     ;; Subtract the number of events that we will loose with the timezone shift
     (find-events-in-range (unparse-utc date-obj) (unparse-utc (offset-time tz date-obj))))))

;; This test uses H2 (in UTC) to determine the difference in number of
;; events in UTC time vs pacific time. It does this using a the UTC
;; dataset and some math to figure out if our 24 hour window is
;; shifted 7 hours back, how many events to we gain and lose. Although
;; this test is technically covered by the other grouping by day
;; tests, it's useful for debugging to answer why row counts change
;; when the timezone shifts by removing timezones and the related
;; database settings
(datasets/expect-with-engines #{:h2}
  [2 -1 5 -5 2 0 -2 1 -1 1]
  (map #(new-events-after-tz-shift (str "2015-06-" %) pacific-tz)
       ["01" "02" "03" "04" "05" "06" "07" "08" "09" "10"]))

(def ^:private sad-toucan-events-grouped-by-day
  ["2015-06-01"
   "2015-06-02"
   "2015-06-03"
   "2015-06-04"
   "2015-06-05"
   "2015-06-06"
   "2015-06-07"
   "2015-06-08"
   "2015-06-09"
   "2015-06-10"])

(defn- results-by-day
  "Creates a sad toucan resultset using the given `SOURCE-FORMATTER`
  and `RESULT-FORMATTER`. Pairs the dates with the record counts
  supplied in `COUNTS`"
  [source-formatter result-formatter counts]
  (mapv vector
        (adjust-date source-formatter result-formatter sad-toucan-events-grouped-by-day)
        counts))

(expect-with-non-timeseries-dbs
  (if (contains? #{:sqlite :crate} *engine*)
    (results-by-day date-formatter-without-time
                    date-formatter-without-time
                    [6 10 4 9 9 8 8 9 7 9])
    (results-by-day date-formatter-without-time
                    (result-date-formatter utc-tz)
                    [6 10 4 9 9 8 8 9 7 9]))

  (sad-toucan-incidents-with-bucketing :day utc-tz))

(expect-with-non-timeseries-dbs
  (cond
    (contains? #{:sqlite :crate} *engine*)
    (results-by-day date-formatter-without-time
                    date-formatter-without-time
                    [6 10 4 9 9 8 8 9 7 9])

    (oracle? *engine*)
    (results-by-day (tformat/with-zone date-formatter-without-time pacific-tz)
                    (result-date-formatter pacific-tz)
                    [6 10 4 9 9 8 8 9 7 9])

    (supports-report-timezone? *engine*)
    (results-by-day (tformat/with-zone date-formatter-without-time pacific-tz)
                    (result-date-formatter pacific-tz)
                    [8 9 9 4 11 8 6 10 6 10])

    :else
    (results-by-day (tformat/with-zone date-formatter-without-time utc-tz)
                    (result-date-formatter utc-tz)
                    [6 10 4 9 9 8 8 9 7 9]))

  (sad-toucan-incidents-with-bucketing :day pacific-tz))

;; This test provides a validation of how many events are gained or
;; lost when the timezone is shifted to eastern, similar to the test
;; above with pacific
(datasets/expect-with-engines #{:h2}
  [1 -1 3 -3 3 -2 -1 0 1 1]
  (map #(new-events-after-tz-shift (str "2015-06-" %) eastern-tz)
       ["01" "02" "03" "04" "05" "06" "07" "08" "09" "10"]))

;; Similar to the pacific test above, just validating eastern timezone shifts
(expect-with-non-timeseries-dbs
  (cond
    (contains? #{:sqlite :crate} *engine*)
    (results-by-day date-formatter-without-time
                    date-formatter-without-time
                    [6 10 4 9 9 8 8 9 7 9])

    (oracle? *engine*)
    (results-by-day (tformat/with-zone date-formatter-without-time eastern-tz)
                    (result-date-formatter eastern-tz)
                    [6 10 4 9 9 8 8 9 7 9])

    (supports-report-timezone? *engine*)
    (results-by-day (tformat/with-zone date-formatter-without-time eastern-tz)
                    (result-date-formatter eastern-tz)
                    [7 9 7 6 12 6 7 9 8 10])

    :else
    (results-by-day  date-formatter-without-time
                     (result-date-formatter utc-tz)
                     [6 10 4 9 9 8 8 9 7 9]))

  (sad-toucan-incidents-with-bucketing :day eastern-tz))

;; This tests out the JVM timezone's impact on the results. For
;; databases supporting a report timezone, this should have no affect
;; on the results. When no report timezone is used it should convert
;; dates to the JVM's timezone
;;
;; H2 doesn't support us switching timezones after the dates have been
;; stored. This causes H2 to (incorrectly) apply the timezone shift
;; twice, so instead of -07:00 it will become -14:00. Leaving out the
;; test rather than validate wrong results.
;;
;; The exclusions here are databases that give incorrect answers when
;; the JVM timezone doesn't match the databases timezone
(expect-with-non-timeseries-dbs-except #{:h2 :sqlserver :redshift :mongo}
  (cond
    (contains? #{:sqlite :crate} *engine*)
    (results-by-day date-formatter-without-time
                    date-formatter-without-time
                    [6 10 4 9 9 8 8 9 7 9])

    (oracle? *engine*)
    (results-by-day (tformat/with-zone date-formatter-without-time pacific-tz)
                    (result-date-formatter pacific-tz)
                    [6 10 4 9 9 8 8 9 7 9])

    (supports-report-timezone? *engine*)
    (results-by-day (tformat/with-zone date-formatter-without-time pacific-tz)
                    (result-date-formatter pacific-tz)
                    [8 9 9 4 11 8 6 10 6 10])

    :else
    (results-by-day (tformat/with-zone date-formatter-without-time utc-tz)
                    (result-date-formatter pacific-tz)
                    [6 10 4 9 9 8 8 9 7 9]))

  (tu/with-jvm-tz pacific-tz
    (sad-toucan-incidents-with-bucketing :day pacific-tz)))

;;;;;;;;;;;;;;;;;;;;;;;;;;;;;;;;;;;;;;;;;;;;;;;;;;;;;;;;;;;;
;;
;; Grouping by day-of-week tests
;;
;;;;;;;;;;;;;;;;;;;;;;;;;;;;;;;;;;;;;;;;;;;;;;;;;;;;;;;;;;;;

(expect-with-non-timeseries-dbs
  (if (and (not (oracle? *engine*))
           (supports-report-timezone? *engine*))
    [[1 29] [2 36] [3 33] [4 29] [5 13] [6 38] [7 22]]
    [[1 28] [2 38] [3 29] [4 27] [5 24] [6 30] [7 24]])
  (sad-toucan-incidents-with-bucketing :day-of-week pacific-tz))

(expect-with-non-timeseries-dbs
  [[1 28] [2 38] [3 29] [4 27] [5 24] [6 30] [7 24]]
  (sad-toucan-incidents-with-bucketing :day-of-week utc-tz))

;;;;;;;;;;;;;;;;;;;;;;;;;;;;;;;;;;;;;;;;;;;;;;;;;;;;;;;;;;;;
;;
;; Grouping by day-of-month tests
;;
;;;;;;;;;;;;;;;;;;;;;;;;;;;;;;;;;;;;;;;;;;;;;;;;;;;;;;;;;;;;

(expect-with-non-timeseries-dbs
  (if (and (not (oracle? *engine*))
           (supports-report-timezone? *engine*))
    [[1 8] [2 9] [3 9] [4 4] [5 11] [6 8] [7 6] [8 10] [9 6] [10 10]]
    [[1 6] [2 10] [3 4] [4 9] [5  9] [6 8] [7 8] [8  9] [9 7] [10  9]])
  (sad-toucan-incidents-with-bucketing :day-of-month pacific-tz))

(expect-with-non-timeseries-dbs
  [[1 6] [2 10] [3 4] [4 9] [5  9] [6 8] [7 8] [8  9] [9 7] [10  9]]
  (sad-toucan-incidents-with-bucketing :day-of-month utc-tz))

;;;;;;;;;;;;;;;;;;;;;;;;;;;;;;;;;;;;;;;;;;;;;;;;;;;;;;;;;;;;
;;
;; Grouping by day-of-month tests
;;
;;;;;;;;;;;;;;;;;;;;;;;;;;;;;;;;;;;;;;;;;;;;;;;;;;;;;;;;;;;;

(expect-with-non-timeseries-dbs
  (if (and (not (oracle? *engine*))
           (supports-report-timezone? *engine*))
    [[152 8] [153 9] [154 9] [155 4] [156 11] [157 8] [158 6] [159 10] [160 6] [161 10]]
    [[152 6] [153 10] [154 4] [155 9] [156  9] [157  8] [158 8] [159  9] [160 7] [161  9]])
  (sad-toucan-incidents-with-bucketing :day-of-year pacific-tz))

(expect-with-non-timeseries-dbs
  [[152 6] [153 10] [154 4] [155 9] [156  9] [157  8] [158 8] [159  9] [160 7] [161  9]]
  (sad-toucan-incidents-with-bucketing :day-of-year utc-tz))

;;;;;;;;;;;;;;;;;;;;;;;;;;;;;;;;;;;;;;;;;;;;;;;;;;;;;;;;;;;;
;;
;; Grouping by week tests
;;
;;;;;;;;;;;;;;;;;;;;;;;;;;;;;;;;;;;;;;;;;;;;;;;;;;;;;;;;;;;;

(defn- results-by-week
  "Creates a sad toucan resultset using the given `SOURCE-FORMATTER`
  and `RESULT-FORMATTER`. Pairs the dates with the record counts
  supplied in `COUNTS`"
  [source-formatter result-formatter counts]
  (mapv vector
        (adjust-date source-formatter result-formatter ["2015-05-31"
                                                        "2015-06-07"
                                                        "2015-06-14"
                                                        "2015-06-21"
                                                        "2015-06-28"])
        counts))

(expect-with-non-timeseries-dbs
  (if (contains? #{:sqlite :crate} *engine*)
    (results-by-week date-formatter-without-time
                     date-formatter-without-time
                     [46 47 40 60 7])
    (results-by-week date-formatter-without-time
                     (result-date-formatter utc-tz)
                     [46 47 40 60 7]))

  (sad-toucan-incidents-with-bucketing :week utc-tz))

(defn- new-weekly-events-after-tz-shift
  "Finds the change in sad toucan events if the timezone is shifted to `TZ`"
  [date-str tz]
  (let [date-obj (tformat/parse (tformat/formatters :date) date-str)
        next-week (time/plus date-obj (time/days 7))
        unparse-utc #(tformat/unparse (result-date-formatter utc-tz) %)]
    (-
     ;; Once the time is shifted to `TZ`, how many new events will this add
     (find-events-in-range (unparse-utc next-week) (unparse-utc (offset-time tz next-week)))
     ;; Subtract the number of events that we will loose with the timezone shift
     (find-events-in-range (unparse-utc date-obj) (unparse-utc (offset-time tz date-obj))))))

;; This test helps in debugging why event counts change with a given
;; timezone. It queries only a UTC H2 datatabase to find how those
;; counts would change if time was in pacific time. The results of
;; this test are also in the UTC test above and pacific test below,
;; but this is still useful for debugging as it doesn't involve changing
;; timezones or database settings
(datasets/expect-with-engines #{:h2}
  [3 0 -1 -2 0]
  (map #(new-weekly-events-after-tz-shift % pacific-tz)
       ["2015-05-31" "2015-06-07" "2015-06-14" "2015-06-21" "2015-06-28"]))

;; Sad toucan incidents by week. Databases in UTC that don't support
;; report timezones will be the same as the UTC test above. Databases
;; that support report timezone will have different counts as the week
;; starts and ends 7 hours earlier
(expect-with-non-timeseries-dbs
  (cond
    (contains? #{:sqlite :crate} *engine*)
    (results-by-week date-formatter-without-time
                     date-formatter-without-time
                     [46 47 40 60 7])

    (oracle? *engine*)
    (results-by-week (tformat/with-zone date-formatter-without-time pacific-tz)
                     (result-date-formatter pacific-tz)
                     [46 47 40 60 7])

    (supports-report-timezone? *engine*)
    (results-by-week (tformat/with-zone date-formatter-without-time pacific-tz)
                     (result-date-formatter pacific-tz)
                     [49 47 39 58 7])

    :else
    (results-by-week date-formatter-without-time
                     (result-date-formatter utc-tz)
                     [46 47 40 60 7]))

  (sad-toucan-incidents-with-bucketing :week pacific-tz))

;; Similar to above this test finds the difference in event counts for
;; each week if we were in the eastern timezone
(datasets/expect-with-engines #{:h2}
  [1 1 -1 -1 0]
  (map #(new-weekly-events-after-tz-shift % eastern-tz)
       ["2015-05-31" "2015-06-07" "2015-06-14" "2015-06-21" "2015-06-28"]))

;; Tests eastern timezone grouping by week, UTC databases don't
;; change, databases with reporting timezones need to account for the
;; 4-5 hour difference
(expect-with-non-timeseries-dbs
  (cond
    (contains? #{:sqlite :crate} *engine*)
    (results-by-week date-formatter-without-time
                     date-formatter-without-time
                     [46 47 40 60 7])

    (oracle? *engine*)
    (results-by-week (tformat/with-zone date-formatter-without-time eastern-tz)
                     (result-date-formatter eastern-tz)
                     [46 47 40 60 7])

    (supports-report-timezone? *engine*)
    (results-by-week (tformat/with-zone date-formatter-without-time eastern-tz)
                     (result-date-formatter eastern-tz)
                     [47 48 39 59 7])

    :else
    (results-by-week date-formatter-without-time
                     (result-date-formatter utc-tz)
                     [46 47 40 60 7]))

  (sad-toucan-incidents-with-bucketing :week eastern-tz))

;; Setting the JVM timezone will change how the datetime results are
;; displayed but don't impact the calculation of the begin/end of the
;; week
;;
;; The exclusions here are databases that give incorrect answers when
;; the JVM timezone doesn't match the databases timezone
(expect-with-non-timeseries-dbs-except #{:h2 :sqlserver :redshift :mongo}
  (cond
    (contains? #{:sqlite :crate} *engine*)
    (results-by-week date-formatter-without-time
                     date-formatter-without-time
                     [46 47 40 60 7])

    (oracle? *engine*)
    (results-by-week (tformat/with-zone date-formatter-without-time pacific-tz)
                     (result-date-formatter pacific-tz)
                     [46 47 40 60 7])

    (supports-report-timezone? *engine*)
    (results-by-week (tformat/with-zone date-formatter-without-time pacific-tz)
                     (result-date-formatter pacific-tz)
                     [49 47 39 58 7])

    :else
    (results-by-week date-formatter-without-time
                     (result-date-formatter pacific-tz)
                     [46 47 40 60 7]))
  (tu/with-jvm-tz pacific-tz
    (sad-toucan-incidents-with-bucketing :week pacific-tz)))

;;;;;;;;;;;;;;;;;;;;;;;;;;;;;;;;;;;;;;;;;;;;;;;;;;;;;;;;;;;;
;;
;; Grouping by week-of-year tests
;;
;;;;;;;;;;;;;;;;;;;;;;;;;;;;;;;;;;;;;;;;;;;;;;;;;;;;;;;;;;;;

(expect-with-non-timeseries-dbs
  ;; Not really sure why different drivers have different opinions on these </3
  (cond

    (or (oracle? *engine*)
        (contains? #{:sqlserver :sqlite :crate} *engine*))
    [[23 54] [24 46] [25 39] [26 61]]

<<<<<<< HEAD
    (contains? #{:mongo :redshift :bigquery :postgres :vertica :h2 :presto :athena} *engine*)
    [[23 46] [24 47] [25 40] [26 60] [27 7]]
=======
    (supports-report-timezone? *engine*)
    [[23 49] [24 47] [25 39] [26 58] [27 7]]
>>>>>>> d30f7379

    :else
    [[23 46] [24 47] [25 40] [26 60] [27 7]])
  (sad-toucan-incidents-with-bucketing :week-of-year pacific-tz))

;;;;;;;;;;;;;;;;;;;;;;;;;;;;;;;;;;;;;;;;;;;;;;;;;;;;;;;;;;;;
;;
;; Grouping by month tests
;;
;;;;;;;;;;;;;;;;;;;;;;;;;;;;;;;;;;;;;;;;;;;;;;;;;;;;;;;;;;;;

;; All of the sad toucan events in the test data fit in June. The
;; results are the same on all databases and the only difference is
;; how the beginning of hte month is represented, since we always
;; return times with our dates
(expect-with-non-timeseries-dbs
  [[(cond
      (contains? #{:sqlite :crate} *engine*)
      "2015-06-01"

      (supports-report-timezone? *engine*)
      "2015-06-01T00:00:00.000-07:00"

      :else
      "2015-06-01T00:00:00.000Z")
    200]]
  (sad-toucan-incidents-with-bucketing :month pacific-tz))

(expect-with-non-timeseries-dbs
  [[(cond
      (contains? #{:sqlite :crate} *engine*)
      "2015-06-01"

      (supports-report-timezone? *engine*)
      "2015-06-01T00:00:00.000-04:00"

      :else
      "2015-06-01T00:00:00.000Z")
    200]]
  (sad-toucan-incidents-with-bucketing :month eastern-tz))

;;;;;;;;;;;;;;;;;;;;;;;;;;;;;;;;;;;;;;;;;;;;;;;;;;;;;;;;;;;;
;;
;; Grouping by month-of-year tests
;;
;;;;;;;;;;;;;;;;;;;;;;;;;;;;;;;;;;;;;;;;;;;;;;;;;;;;;;;;;;;;

(expect-with-non-timeseries-dbs
  [[6 200]]
  (sad-toucan-incidents-with-bucketing :month-of-year pacific-tz))

;;;;;;;;;;;;;;;;;;;;;;;;;;;;;;;;;;;;;;;;;;;;;;;;;;;;;;;;;;;;
;;
;; Grouping by quarter tests
;;
;;;;;;;;;;;;;;;;;;;;;;;;;;;;;;;;;;;;;;;;;;;;;;;;;;;;;;;;;;;;

(expect-with-non-timeseries-dbs
  [[(cond (contains? #{:sqlite :crate} *engine*)
          "2015-04-01"

          (supports-report-timezone? *engine*)
          "2015-04-01T00:00:00.000-07:00"

          :else
          "2015-04-01T00:00:00.000Z")
    200]]
  (sad-toucan-incidents-with-bucketing :quarter pacific-tz))

(expect-with-non-timeseries-dbs
  [[(cond (contains? #{:sqlite :crate} *engine*)
          "2015-04-01"

          (supports-report-timezone? *engine*)
          "2015-04-01T00:00:00.000-04:00"

          :else
          "2015-04-01T00:00:00.000Z")
    200]]
  (sad-toucan-incidents-with-bucketing :quarter eastern-tz))

;;;;;;;;;;;;;;;;;;;;;;;;;;;;;;;;;;;;;;;;;;;;;;;;;;;;;;;;;;;;
;;
;; Grouping by quarter-of-year tests
;;
;;;;;;;;;;;;;;;;;;;;;;;;;;;;;;;;;;;;;;;;;;;;;;;;;;;;;;;;;;;;

(expect-with-non-timeseries-dbs
  [[2 200]]
  (sad-toucan-incidents-with-bucketing :quarter-of-year pacific-tz))

;;;;;;;;;;;;;;;;;;;;;;;;;;;;;;;;;;;;;;;;;;;;;;;;;;;;;;;;;;;;
;;
;; Grouping by year tests
;;
;;;;;;;;;;;;;;;;;;;;;;;;;;;;;;;;;;;;;;;;;;;;;;;;;;;;;;;;;;;;

(expect-with-non-timeseries-dbs
  [[2015 200]]
  (sad-toucan-incidents-with-bucketing :year pacific-tz))

;;;;;;;;;;;;;;;;;;;;;;;;;;;;;;;;;;;;;;;;;;;;;;;;;;;;;;;;;;;;
;;
;; Relative date tests
;;
;;;;;;;;;;;;;;;;;;;;;;;;;;;;;;;;;;;;;;;;;;;;;;;;;;;;;;;;;;;;

;; RELATIVE DATES
(defn- database-def-with-timestamps [interval-seconds]
  (i/create-database-definition (str "a-checkin-every-" interval-seconds "-seconds")
    ["checkins"
     [{:field-name "timestamp"
       :base-type  :type/DateTime}]
     (vec (for [i (range -15 15)]
            ;; Create timestamps using relative dates (e.g. `DATEADD(second, -195, GETUTCDATE())` instead of generating `java.sql.Timestamps` here so
            ;; they'll be in the DB's native timezone. Some DBs refuse to use the same timezone we're running the tests from *cough* SQL Server *cough*
            [(u/prog1 (driver/date-interval *driver* :second (* i interval-seconds))
               (assert <>))]))]))

(def ^:private checkins:4-per-minute (partial database-def-with-timestamps 15))
(def ^:private checkins:4-per-hour   (partial database-def-with-timestamps (* 60 15)))
(def ^:private checkins:1-per-day    (partial database-def-with-timestamps (* 60 60 24)))

(defn- count-of-grouping [db field-grouping & relative-datetime-args]
  (-> (data/with-temp-db [_ db]
        (data/run-query checkins
          (ql/aggregation (ql/count))
          (ql/filter (ql/= (ql/datetime-field $timestamp field-grouping)
                           (apply ql/relative-datetime relative-datetime-args)))))
      first-row first int))

;; HACK - Don't run these tests against BigQuery because the databases need to be loaded every time the tests are ran and loading data into BigQuery is mind-bogglingly slow.
;;        Don't worry, I promise these work though!

;; Don't run the test against Athena because you cannot add field like this

;; Don't run the minute tests against Oracle because the Oracle tests are kind of slow and case CI to fail randomly when it takes so long to load the data that the times are
;; no longer current (these tests pass locally if your machine isn't as slow as the CircleCI ones)
(expect-with-non-timeseries-dbs-except #{:athena :bigquery :oracle} 4 (count-of-grouping (checkins:4-per-minute) :minute "current"))

(expect-with-non-timeseries-dbs-except #{:athena :bigquery :oracle} 4 (count-of-grouping (checkins:4-per-minute) :minute -1 "minute"))
(expect-with-non-timeseries-dbs-except #{:athena :bigquery :oracle} 4 (count-of-grouping (checkins:4-per-minute) :minute  1 "minute"))

(expect-with-non-timeseries-dbs-except #{:athena :bigquery} 4 (count-of-grouping (checkins:4-per-hour) :hour "current"))
(expect-with-non-timeseries-dbs-except #{:athena :bigquery} 4 (count-of-grouping (checkins:4-per-hour) :hour -1 "hour"))
(expect-with-non-timeseries-dbs-except #{:athena :bigquery} 4 (count-of-grouping (checkins:4-per-hour) :hour  1 "hour"))

(expect-with-non-timeseries-dbs-except #{:athena :bigquery} 1 (count-of-grouping (checkins:1-per-day) :day "current"))
(expect-with-non-timeseries-dbs-except #{:athena :bigquery} 1 (count-of-grouping (checkins:1-per-day) :day -1 "day"))
(expect-with-non-timeseries-dbs-except #{:athena :bigquery} 1 (count-of-grouping (checkins:1-per-day) :day  1 "day"))

(expect-with-non-timeseries-dbs-except #{:athena :bigquery} 7 (count-of-grouping (checkins:1-per-day) :week "current"))

;; SYNTACTIC SUGAR
(expect-with-non-timeseries-dbs-except #{:athena :bigquery}
  1
  (-> (data/with-temp-db [_ (checkins:1-per-day)]
        (data/run-query checkins
          (ql/aggregation (ql/count))
          (ql/filter (ql/time-interval $timestamp :current :day))))
      first-row first int))

(expect-with-non-timeseries-dbs-except #{:athena :bigquery}
  7
  (-> (data/with-temp-db [_ (checkins:1-per-day)]
        (data/run-query checkins
          (ql/aggregation (ql/count))
          (ql/filter (ql/time-interval $timestamp :last :week))))
      first-row first int))

;; Make sure that when referencing the same field multiple times with different units we return the one
;; that actually reflects the units the results are in.
;; eg when we breakout by one unit and filter by another, make sure the results and the col info
;; use the unit used by breakout
(defn- date-bucketing-unit-when-you [& {:keys [breakout-by filter-by with-interval]
                                        :or   {with-interval :current}}]
  (let [results (data/with-temp-db [_ (checkins:1-per-day)]
                  (data/run-query checkins
                    (ql/aggregation (ql/count))
                    (ql/breakout (ql/datetime-field $timestamp breakout-by))
                    (ql/filter (ql/time-interval $timestamp with-interval filter-by))))]
    {:rows (or (-> results :row_count)
               (throw (ex-info "Query failed!" results)))
     :unit (-> results :data :cols first :unit)}))

(expect-with-non-timeseries-dbs-except #{:athena :bigquery}
  {:rows 1, :unit :day}
  (date-bucketing-unit-when-you :breakout-by "day", :filter-by "day"))

(expect-with-non-timeseries-dbs-except #{:athena :bigquery}
  {:rows 7, :unit :day}
  (date-bucketing-unit-when-you :breakout-by "day", :filter-by "week"))

(expect-with-non-timeseries-dbs-except #{:athena :bigquery}
  {:rows 1, :unit :week}
  (date-bucketing-unit-when-you :breakout-by "week", :filter-by "day"))

(expect-with-non-timeseries-dbs-except #{:athena :bigquery}
  {:rows 1, :unit :quarter}
  (date-bucketing-unit-when-you :breakout-by "quarter", :filter-by "day"))

(expect-with-non-timeseries-dbs-except #{:athena :bigquery}
  {:rows 1, :unit :hour}
  (date-bucketing-unit-when-you :breakout-by "hour", :filter-by "day"))

;; make sure if you use a relative date bucket in the past (e.g. "past 2 months") you get the correct amount of rows (#3910)
(expect-with-non-timeseries-dbs-except #{:athena :bigquery}
  {:rows 2, :unit :day}
  (date-bucketing-unit-when-you :breakout-by "day", :filter-by "day", :with-interval -2))

(expect-with-non-timeseries-dbs-except #{:athena :bigquery}
  {:rows 2, :unit :day}
  (date-bucketing-unit-when-you :breakout-by "day", :filter-by "day", :with-interval 2))<|MERGE_RESOLUTION|>--- conflicted
+++ resolved
@@ -166,30 +166,6 @@
   (cond
     ;; These databases are always in UTC so aren't impacted by changes in report-timezone
     (contains? #{:sqlite :crate} *engine*)
-<<<<<<< HEAD
-    [["2015-06-01 10:31:00" 1]
-     ["2015-06-01 16:06:00" 1]
-     ["2015-06-01 17:23:00" 1]
-     ["2015-06-01 18:55:00" 1]
-     ["2015-06-01 21:04:00" 1]
-     ["2015-06-01 21:19:00" 1]
-     ["2015-06-02 02:13:00" 1]
-     ["2015-06-02 05:37:00" 1]
-     ["2015-06-02 08:20:00" 1]
-     ["2015-06-02 11:11:00" 1]]
-
-    (contains? #{:redshift :sqlserver :bigquery :mongo :postgres :vertica :h2 :oracle :presto :athena} *engine*)
-    [["2015-06-01T10:31:00.000Z" 1]
-     ["2015-06-01T16:06:00.000Z" 1]
-     ["2015-06-01T17:23:00.000Z" 1]
-     ["2015-06-01T18:55:00.000Z" 1]
-     ["2015-06-01T21:04:00.000Z" 1]
-     ["2015-06-01T21:19:00.000Z" 1]
-     ["2015-06-02T02:13:00.000Z" 1]
-     ["2015-06-02T05:37:00.000Z" 1]
-     ["2015-06-02T08:20:00.000Z" 1]
-     ["2015-06-02T11:11:00.000Z" 1]]
-=======
     (sad-toucan-result (source-date-formatter utc-tz) result-date-formatter-without-tz)
 
     (oracle? *engine*)
@@ -198,7 +174,6 @@
     ;; The time instant is the same as UTC (or pacific) but should be offset by the eastern timezone
     (supports-report-timezone? *engine*)
     (sad-toucan-result (source-date-formatter utc-tz) (result-date-formatter eastern-tz))
->>>>>>> d30f7379
 
     ;; The change in report timezone has no affect on this group
     :else
@@ -737,13 +712,8 @@
         (contains? #{:sqlserver :sqlite :crate} *engine*))
     [[23 54] [24 46] [25 39] [26 61]]
 
-<<<<<<< HEAD
-    (contains? #{:mongo :redshift :bigquery :postgres :vertica :h2 :presto :athena} *engine*)
-    [[23 46] [24 47] [25 40] [26 60] [27 7]]
-=======
     (supports-report-timezone? *engine*)
     [[23 49] [24 47] [25 39] [26 58] [27 7]]
->>>>>>> d30f7379
 
     :else
     [[23 46] [24 47] [25 40] [26 60] [27 7]])

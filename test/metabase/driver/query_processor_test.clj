--- conflicted
+++ resolved
@@ -139,12 +139,8 @@
   "Return column information for the `venues` column named by keyword COL."
   [col]
   (case col
-<<<<<<< HEAD
     :id          {:extra_info   {}
-=======
-    :id          {:extra_info {}
-                  :target nil
->>>>>>> 9825bb61
+                  :target       nil
                   :special_type :id
                   :base_type    (id-field-type)
                   :description  nil
@@ -152,19 +148,19 @@
                   :table_id     (id :venues)
                   :id           (id :venues :id)}
     :category_id {:extra_info   (if (fks-supported?) {:target_table_id (id :categories)}
-                                  {})
-                  :target (if (fks-supported?) (-> (categories-col :id)
-                                                   (dissoc :target :extra_info))
-                                               nil)
+                                    {})
+                  :target       (if (fks-supported?) (-> (categories-col :id)
+                                                         (dissoc :target :extra_info))
+                                    nil)
                   :special_type (if (fks-supported?) :fk
                                     :category)
-<<<<<<< HEAD
                   :base_type    :IntegerField
                   :description  nil
                   :name         (format-name "category_id")
                   :table_id     (id :venues)
                   :id           (id :venues :category_id)}
     :price       {:extra_info   {}
+                  :target       nil
                   :special_type :category
                   :base_type    :IntegerField
                   :description  nil
@@ -172,6 +168,7 @@
                   :table_id     (id :venues)
                   :id           (id :venues :price)}
     :longitude   {:extra_info   {}
+                  :target       nil
                   :special_type :longitude,
                   :base_type    :FloatField,
                   :description  nil
@@ -179,6 +176,7 @@
                   :table_id     (id :venues)
                   :id           (id :venues :longitude)}
     :latitude    {:extra_info   {}
+                  :target       nil
                   :special_type :latitude
                   :base_type    :FloatField
                   :description  nil
@@ -186,39 +184,7 @@
                   :table_id     (id :venues)
                   :id           (id :venues :latitude)}
     :name        {:extra_info   {}
-=======
-                  :base_type :IntegerField
-                  :description nil
-                  :name (format-name "category_id")
-                  :table_id (id :venues)
-                  :id (id :venues :category_id)}
-    :price       {:extra_info {}
-                  :target nil
-                  :special_type :category
-                  :base_type :IntegerField
-                  :description nil
-                  :name (format-name "price")
-                  :table_id (id :venues)
-                  :id (id :venues :price)}
-    :longitude   {:extra_info {}
-                  :target nil
-                  :special_type :longitude,
-                  :base_type :FloatField,
-                  :description nil
-                  :name (format-name "longitude")
-                  :table_id (id :venues)
-                  :id (id :venues :longitude)}
-    :latitude    {:extra_info {}
-                  :target nil
-                  :special_type :latitude
-                  :base_type :FloatField
-                  :description nil
-                  :name (format-name "latitude")
-                  :table_id (id :venues)
-                  :id (id :venues :latitude)}
-    :name        {:extra_info {}
-                  :target nil
->>>>>>> 9825bb61
+                  :target       nil
                   :special_type :name
                   :base_type    :TextField
                   :description  nil
@@ -236,38 +202,38 @@
   "Return column information for the `checkins` column named by keyword COL."
   [col]
   (case col
-    :id       {:extra_info {}
-               :target nil
+    :id       {:extra_info   {}
+               :target       nil
                :special_type :id
-               :base_type (id-field-type)
-               :description nil
-               :name (format-name "id")
-               :table_id (id :checkins)
-               :id (id :checkins :id)}
-    :venue_id {:extra_info (if (fks-supported?) {:target_table_id (id :venues)}
+               :base_type    (id-field-type)
+               :description  nil
+               :name         (format-name "id")
+               :table_id     (id :checkins)
+               :id           (id :checkins :id)}
+    :venue_id {:extra_info   (if (fks-supported?) {:target_table_id (id :venues)}
                                {})
-               :target (if (fks-supported?) (-> (venues-col :id)
-                                                (dissoc :target :extra_info))
-                                            nil)
+               :target       (if (fks-supported?) (-> (venues-col :id)
+                                                      (dissoc :target :extra_info))
+                                 nil)
                :special_type (when (fks-supported?)
                                :fk)
-               :base_type :IntegerField
-               :description nil
-               :name (format-name "venue_id")
-               :table_id (id :checkins)
-               :id (id :checkins :venue_id)}
-    :user_id  {:extra_info (if (fks-supported?) {:target_table_id (id :users)}
-                               {})
-               :target (if (fks-supported?) (-> (users-col :id)
-                                                (dissoc :target :extra_info))
-                                            nil)
+               :base_type    :IntegerField
+               :description  nil
+               :name         (format-name "venue_id")
+               :table_id     (id :checkins)
+               :id           (id :checkins :venue_id)}
+    :user_id  {:extra_info   (if (fks-supported?) {:target_table_id (id :users)}
+                                 {})
+               :target       (if (fks-supported?) (-> (users-col :id)
+                                                      (dissoc :target :extra_info))
+                                 nil)
                :special_type (if (fks-supported?) :fk
                                  :category)
-               :base_type :IntegerField
-               :description nil
-               :name (format-name "user_id")
-               :table_id (id :checkins)
-               :id (id :checkins :user_id)}))
+               :base_type    :IntegerField
+               :description  nil
+               :name         (format-name "user_id")
+               :table_id     (id :checkins)
+               :id           (id :checkins :user_id)}))
 
 
 ;;; #### aggregate columns
@@ -280,59 +246,53 @@
   {:arglists '([ag-col-kw] [ag-col-kw field])}
   ([ag-col-kw]
    (case ag-col-kw
-     :count  {:base_type :IntegerField
+     :count  {:base_type    :IntegerField
               :special_type :number
-              :name "count"
-              :id nil
-              :table_id nil
-              :description nil}))
+              :name         "count"
+              :id           nil
+              :table_id     nil
+              :description  nil
+              :extra_info   {}
+              :target       nil}))
   ([ag-col-kw {:keys [base_type special_type]}]
    {:pre [base_type
           special_type]}
-   (case ag-col-kw
-     :avg    {:base_type base_type
-              :special_type special_type
-              :name "avg"
-              :id nil
-              :table_id nil
-              :description nil}
-     :stddev {:base_type base_type
-              :special_type special_type
-              :name "stddev"
-              :id nil
-              :table_id nil
-              :description nil}
-     :sum   {:base_type base_type
-             :special_type special_type
-             :name "sum"
-             :id nil
-             :table_id nil
-             :description nil})))
+   {:base_type    base_type
+    :special_type special_type
+    :id           nil
+    :table_id     nil
+    :description  nil
+    :extra_info   {}
+    :target       nil
+    :name         (case ag-col-kw
+                    :avg    "avg"
+                    :stddev "stddev"
+                    :sum    "sum")}))
 
 
 ;; # THE TESTS THEMSELVES (!)
 
 ;; ### "COUNT" AGGREGATION
 (qp-expect-with-all-datasets
-    {:rows [[100]]
+    {:rows    [[100]]
      :columns ["count"]
-     :cols [(aggregate-col :count)]}
-  {:source_table (id :venues)
-   :filter [nil nil]
-   :aggregation ["count"]
-   :breakout [nil]
-   :limit nil})
+     :cols    [(aggregate-col :count)]}
+  {:source_table (id :venues)
+   :filter       [nil nil]
+   :aggregation  ["count"]
+   :breakout     [nil]
+   :limit        nil})
 
 ;; ### "SUM" AGGREGATION
 (qp-expect-with-all-datasets
-    {:rows [[203]]
+    {:rows    [[203]]
      :columns ["sum"]
-     :cols [(aggregate-col :sum (venues-col :price))]}
-  {:source_table (id :venues)
-   :filter [nil nil]
-   :aggregation ["sum" (id :venues :price)]
-   :breakout [nil]
-   :limit nil})
+     :cols    [(aggregate-col :sum (venues-col :price))]}
+  {:source_table (id :venues)
+   :filter       [nil nil]
+   :aggregation  ["sum" (id :venues :price)]
+   :breakout     [nil]
+   :limit        nil})
 
 
 ;; ## "AVG" AGGREGATION
@@ -702,6 +662,18 @@
   :aggregation  ["cum_sum" (id :venues :id)]})
 
 
+;;; ## STDDEV AGGREGATION
+;;; SQL-Only for the time being
+
+;; ## "STDDEV" AGGREGATION
+(qp-expect-with-datasets #{:generic-sql}
+  {:columns ["stddev"]
+   :cols    [(aggregate-col :stddev (venues-col :latitude))]
+   :rows    [[3.43467255295115]]}
+  {:source_table (id :venues)
+   :aggregation  ["stddev" (id :venues :latitude)]})
+
+
 ;;; ## order_by aggregate fields (SQL-only for the time being)
 
 ;;; ### order_by aggregate ["count"]
@@ -771,12 +743,12 @@
 (qp-expect-with-datasets #{:generic-sql}
   {:columns [(format-name "price")
              "stddev"]
-   :rows [[3 26.19160170741759]
-          [1 24.112111881665186]
-          [2 21.418692164795292]
-          [4 14.788509052639485]]
-   :cols [(venues-col :price)
-          (aggregate-col :stddev (venues-col :category_id))]}
+   :rows    [[3 26.19160170741759]
+             [1 24.112111881665186]
+             [2 21.418692164795292]
+             [4 14.788509052639485]]
+   :cols    [(venues-col :price)
+             (aggregate-col :stddev (venues-col :category_id))]}
   {:source_table (id :venues)
    :aggregation  ["stddev" (id :venues :category_id)]
    :breakout     [(id :venues :price)]

--- conflicted
+++ resolved
@@ -7,7 +7,6 @@
 
 var SettingsAdminControllers = angular.module('corvusadmin.settings.controllers', ['corvusadmin.settings.services']);
 
-<<<<<<< HEAD
 // from common.clj
 var TIMEZONES = [
     "GMT",
@@ -24,22 +23,24 @@
 
 // temporary hardcoded metadata
 var EXTRA_SETTINGS_METADATA = {
-    "site-name":           { display_name: "Site Name",       section: "General", type: "string" },
-    "-site-url":           { display_name: "Site URL",        section: "General", type: "string" },
-    "report-timezone":     { display_name: "Report Timezone", section: "General", type: "select", options: TIMEZONES, placeholder: "Select a timezone" },
-    "email-from-address":  { display_name: "From Address",    section: "Email",   type: "string" },
-    "email-smtp-host":     { display_name: "SMTP Host",       section: "Email",   type: "string" },
-    "email-smtp-port":     { display_name: "SMTP Port",       section: "Email",   type: "string" },
-    "email-smtp-security": { display_name: "SMTP Security",   section: "Email",   type: "radio", options: { none: "None", tls: "TLS", ssl: "SSL" } },
-    "email-smtp-username": { display_name: "SMTP Username",   section: "Email",   type: "string" },
-    "email-smtp-password": { display_name: "SMTP Password",   section: "Email",   type: "password" },
+    "site-name":            { display_name: "Site Name",          section: "General", index: 0, type: "string" },
+    "-site-url":            { display_name: "Site URL",           section: "General", index: 1, type: "string" },
+    "report-timezone":      { display_name: "Report Timezone",    section: "General", index: 2, type: "select", options: TIMEZONES, placeholder: "Select a timezone" },
+    "anon-tracking-enabled":{ display_name: "Anonymous Tracking", section: "General", index: 3, type: "boolean" },
+    "email-smtp-host":      { display_name: "SMTP Host",          section: "Email",   index: 0, type: "string" },
+    "email-smtp-port":      { display_name: "SMTP Port",          section: "Email",   index: 1, type: "string" },
+    "email-smtp-security":  { display_name: "SMTP Security",      section: "Email",   index: 2, type: "radio", options: { none: "None", tls: "TLS", ssl: "SSL" } },
+    "email-smtp-username":  { display_name: "SMTP Username",      section: "Email",   index: 3, type: "string" },
+    "email-smtp-password":  { display_name: "SMTP Password",      section: "Email",   index: 4, type: "password" },
+    "email-from-address":   { display_name: "From Address",       section: "Email",   index: 5, type: "string" },
 };
 
-SettingsAdminControllers.controller('SettingsEditor', ['$scope', 'SettingsAdminServices', 'settings', function($scope, SettingsAdminServices, settings) {
+SettingsAdminControllers.controller('SettingsEditor', ['$scope', 'SettingsAdminServices', 'AppState', 'settings', function($scope, SettingsAdminServices, AppState, settings) {
     $scope.SettingsEditor = SettingsEditor;
 
     $scope.updateSetting = async function(setting) {
         await SettingsAdminServices.put({ key: setting.key }, setting).$promise;
+        AppState.refreshSiteSettings();
     }
 
     $scope.sections = {};
@@ -50,52 +51,9 @@
         $scope.sections[sectionName] = $scope.sections[sectionName] || [];
         $scope.sections[sectionName].push(setting);
     });
+    _.each($scope.sections, (section) => section.sort((a, b) => a.index - b.index))
 
     function keyToDisplayName(key) {
         return Humanize.capitalizeAll(key.replace(/-/g, " ")).trim();
-=======
-SettingsAdminControllers.controller('SettingsAdminController', ['$scope', '$q', 'AppState', 'SettingsAdminServices',
-    function($scope, $q, AppState, SettingsAdminServices) {
-        $scope.settings = [];
-
-        SettingsAdminServices.list(function(results) {
-            $scope.settings = _.map(results, function(result) {
-                result.originalValue = result.value;
-                return result;
-            });
-        }, function(error) {
-            console.log("Error fetching settings list: ", error);
-        });
-
-        $scope.settingName = function(setting) {
-            return setting.description.replace(/\.$/, '');
-        }
-
-        $scope.settingPlaceholder = function(setting) {
-            return setting.default;
-        }
-
-        $scope.save = function() {
-            $scope.$broadcast("form:reset");
-            return $q.all($scope.settings.map(function(setting) {
-                if (setting.value !== setting.originalValue) {
-                    return SettingsAdminServices.put({
-                        key: setting.key
-                    }, setting).$promise.then(function() {
-                        setting.originalValue = setting.value;
-                    });
-                }
-            })).then(function(results) {
-                $scope.$broadcast("form:api-success", "Successfully saved!");
-
-                // refresh the app-wide settings now as the user may have just changed some of them
-                AppState.refreshSiteSettings();
-
-            }, function(error) {
-                $scope.$broadcast("form:api-error", error);
-                throw error;
-            });
-        };
->>>>>>> 3da11789
     }
 }]);